"""
Prompt Manager for handling prompt techniques and versions.
"""

import os
<<<<<<< HEAD
=======
import re
>>>>>>> 85266598
from pathlib import Path
from typing import Dict, Any, List, Optional
import yaml
from .csv_manager import ExperimentCSVManager


class PromptManager:
    """Manages prompt techniques stored in CSV files and loads templates from external files."""

<<<<<<< HEAD
=======
    # Compiled regex pattern for validating template names
    TEMPLATE_NAME_PATTERN = re.compile(r"^[a-zA-Z0-9_-]+$")

>>>>>>> 85266598
    def __init__(self, csv_manager: ExperimentCSVManager, prompts_dir: str = "prompts"):
        self.csv_manager = csv_manager
        self.prompts_dir = Path(prompts_dir)
        self.template_dir = self.prompts_dir / "templates"
        self.config_file = self.prompts_dir / "prompt_config.yaml"

        # Load prompt configuration
        self.prompt_config = self._load_prompt_config()

        # Validate template files exist
        self._validate_templates()

    def _load_prompt_config(self) -> Dict[str, Any]:
        """Load prompt configuration from YAML file."""
        if not self.config_file.exists():
            raise FileNotFoundError(
                f"Prompt configuration file not found: {self.config_file}"
            )

        try:
            with open(self.config_file, "r", encoding="utf-8") as f:
                config = yaml.safe_load(f)
            return config
        except yaml.YAMLError as e:
            raise ValueError(f"Error parsing prompt configuration: {e}")

    def _validate_templates(self):
        """Validate that all template files referenced in config exist."""
        if "prompt_templates" not in self.prompt_config:
            raise ValueError(
                "Missing 'prompt_templates' section in prompt configuration"
            )

<<<<<<< HEAD
        for category, template_info in self.prompt_config["prompt_templates"].items():
            template_file = template_info.get("template_file")
            if not template_file:
                raise ValueError(f"Missing template_file for category: {category}")
=======
        if not isinstance(self.prompt_config["prompt_templates"], dict):
            raise ValueError("'prompt_templates' must be a dictionary")

        if not self.prompt_config["prompt_templates"]:
            raise ValueError("'prompt_templates' dictionary cannot be empty")

        for category, template_info in self.prompt_config["prompt_templates"].items():
            if not isinstance(template_info, dict):
                raise ValueError(
                    f"Template info for category '{category}' must be a dictionary"
                )

            template_file = template_info.get("template_file")
            if not template_file or not isinstance(template_file, str):
                raise ValueError(
                    f"Missing or invalid template_file for category: {category}"
                )
>>>>>>> 85266598

            template_path = self.template_dir / template_file
            if not template_path.exists():
                raise FileNotFoundError(f"Template file not found: {template_path}")

    def _load_template_content(self, template_file: str) -> str:
        """Load template content from file."""
        template_path = self.template_dir / template_file

        try:
            with open(template_path, "r", encoding="utf-8") as f:
                return f.read()
        except FileNotFoundError:
            raise FileNotFoundError(f"Template file not found: {template_path}")
        except Exception as e:
            raise RuntimeError(f"Error reading template file {template_path}: {e}")

    def _get_template_file_for_category(self, category: str) -> str:
        """Get the template file name for a given category."""
        if category not in self.prompt_config["prompt_templates"]:
            # Use default template if category not found
            return self.prompt_config.get("default_template", "zero_shot.txt")

        return self.prompt_config["prompt_templates"][category]["template_file"]

    def register_prompt_technique(self, technique: Dict[str, Any]):
        """Register a new prompt technique to CSV."""
        required_fields = ["prompt_id", "name", "description", "category", "version"]

        # Validate required fields
        for field in required_fields:
            if field not in technique:
                raise ValueError(f"Missing required field: {field}")

        # Add timestamp if not provided
        if "created_at" not in technique:
            from datetime import datetime

            technique["created_at"] = datetime.now().isoformat()

        # Set default active status
        if "is_active" not in technique:
            technique["is_active"] = True

        # Add to CSV
        self.csv_manager.add_prompt_technique(technique)
        print(f"✅ Prompt technique '{technique['prompt_id']}' registered successfully")

    def get_prompt_technique(self, prompt_id: str) -> Optional[Dict[str, Any]]:
        """Retrieve prompt technique details from CSV."""
        df = self.csv_manager.get_prompt_techniques()

        if df.empty:
            return None

        # Filter by prompt_id and active status
        technique = df[(df["prompt_id"] == prompt_id) & (df["is_active"] == True)]

        if technique.empty:
            return None

        # Convert to dictionary
        return technique.iloc[0].to_dict()

    def list_prompt_techniques(
        self, category: Optional[str] = None, active_only: bool = True
    ) -> List[Dict[str, Any]]:
        """List available prompt techniques from CSV."""
        df = self.csv_manager.get_prompt_techniques()

        if df.empty:
            return []

        # Apply filters
        if active_only:
            df = df[df["is_active"] == True]

        if category:
            df = df[df["category"] == category]

        # Convert to list of dictionaries
        return df.to_dict("records")

    def update_prompt_technique(self, prompt_id: str, updates: Dict[str, Any]):
        """Update an existing prompt technique."""
        df = self.csv_manager.get_prompt_techniques()

        if df.empty:
            print(f"Warning: No prompt techniques found")
            return

        # Find the technique
        mask = df["prompt_id"] == prompt_id
        if not mask.any():
            print(f"Warning: Prompt technique '{prompt_id}' not found")
            return

        # Update the technique
        for key, value in updates.items():
            if key in df.columns:
                df.loc[mask, key] = value

        # Save back to CSV
        file_path = self.csv_manager.prompts_dir / "prompt_techniques.csv"
        df.to_csv(file_path, index=False)

        print(f"✅ Prompt technique '{prompt_id}' updated successfully")

    def deactivate_prompt_technique(self, prompt_id: str):
        """Deactivate a prompt technique."""
        self.update_prompt_technique(prompt_id, {"is_active": False})

    def activate_prompt_technique(self, prompt_id: str):
        """Activate a prompt technique."""
        self.update_prompt_technique(prompt_id, {"is_active": True})

    def get_prompt_categories(self) -> List[str]:
        """Get list of available prompt categories."""
        df = self.csv_manager.get_prompt_techniques()

        if df.empty:
            return []

        # Get unique categories
        categories = df["category"].unique().tolist()
        return [cat for cat in categories if cat]  # Filter out None/NaN

    def create_chain_of_thought_prompt(
        self, prompt_id: str, name: str, description: str
    ):
        """Create a chain-of-thought prompt technique."""
        technique = {
            "prompt_id": prompt_id,
            "name": name,
            "description": description,
            "category": "chain-of-thought",
            "version": "1.0",
        }
        self.register_prompt_technique(technique)

    def create_few_shot_prompt(self, prompt_id: str, name: str, description: str):
        """Create a few-shot prompt technique."""
        technique = {
            "prompt_id": prompt_id,
            "name": name,
            "description": description,
            "category": "few-shot",
            "version": "1.0",
        }
        self.register_prompt_technique(technique)

    def create_zero_shot_prompt(self, prompt_id: str, name: str, description: str):
        """Create a zero-shot prompt technique."""
        technique = {
            "prompt_id": prompt_id,
            "name": name,
            "description": description,
            "category": "zero-shot",
            "version": "1.0",
        }
        self.register_prompt_technique(technique)

    def get_prompt_template(self, prompt_id: str) -> Optional[str]:
        """Get the prompt template for a given prompt ID."""
        technique = self.get_prompt_technique(prompt_id)

        if not technique:
            return None

        # Get category from technique, with fallback to config
        category = technique.get("category")
        if not category:
            # This should be handled by configuration validation
            raise ValueError(
                f"Prompt technique {prompt_id} missing required 'category' field"
            )

        # Get template file for the category
        template_file = self._get_template_file_for_category(category)

        # Load template content from file
        template_content = self._load_template_content(template_file)

        return template_content

    def get_available_templates(self) -> List[str]:
        """Get list of available template files."""
        if not self.template_dir.exists():
            return []

        template_files = []
        for file_path in self.template_dir.glob("*.txt"):
            template_files.append(file_path.name)

        return sorted(template_files)

<<<<<<< HEAD
    def add_custom_template(self, template_name: str, template_content: str):
        """Add a custom template file."""
        template_path = self.template_dir / f"{template_name}.txt"
=======
    def _validate_template_name(self, template_name: str):
        """Validate template name to prevent path traversal."""
        if not template_name or not isinstance(template_name, str):
            raise ValueError("Template name must be a non-empty string")

        # Check for path separators and parent references
        if os.path.sep in template_name or ".." in template_name:
            raise ValueError(
                "Template name cannot contain path separators or parent references"
            )

        # Check for safe characters only (letters, numbers, underscores, hyphens)
        if not self.TEMPLATE_NAME_PATTERN.match(template_name):
            raise ValueError(
                "Template name can only contain letters, numbers, underscores, and hyphens"
            )

    def _get_validated_template_path(self, template_name: str) -> Path:
        """Get a validated template path after validation and resolution checks."""
        self._validate_template_name(template_name)

        template_path = self.template_dir / f"{template_name}.txt"

        # Ensure the resolved path is within template_dir
        try:
            resolved_path = template_path.resolve()
            if not resolved_path.is_relative_to(self.template_dir.resolve()):
                raise ValueError("Template path would be outside template directory")
        except (RuntimeError, ValueError) as e:
            raise ValueError(f"Invalid template path: {e}")

        return template_path

    def add_custom_template(self, template_name: str, template_content: str):
        """Add a custom template file."""
        template_path = self._get_validated_template_path(template_name)
>>>>>>> 85266598

        try:
            with open(template_path, "w", encoding="utf-8") as f:
                f.write(template_content)
            print(f"✅ Custom template '{template_name}' added successfully")
        except Exception as e:
            raise RuntimeError(f"Error creating custom template: {e}")

    def update_template(self, template_name: str, template_content: str):
        """Update an existing template file."""
<<<<<<< HEAD
        template_path = self.template_dir / f"{template_name}.txt"
=======
        template_path = self._get_validated_template_path(template_name)
>>>>>>> 85266598

        if not template_path.exists():
            raise FileNotFoundError(f"Template '{template_name}' not found")

        try:
            with open(template_path, "w", encoding="utf-8") as f:
                f.write(template_content)
            print(f"✅ Template '{template_name}' updated successfully")
        except Exception as e:
            raise RuntimeError(f"Error updating template: {e}")

    def delete_template(self, template_name: str):
        """Delete a template file."""
<<<<<<< HEAD
        template_path = self.template_dir / f"{template_name}.txt"
=======
        template_path = self._get_validated_template_path(template_name)
>>>>>>> 85266598

        if not template_path.exists():
            raise FileNotFoundError(f"Template '{template_name}' not found")

        try:
            template_path.unlink()
            print(f"✅ Template '{template_name}' deleted successfully")
        except Exception as e:
            raise RuntimeError(f"Error deleting template: {e}")<|MERGE_RESOLUTION|>--- conflicted
+++ resolved
@@ -3,10 +3,7 @@
 """
 
 import os
-<<<<<<< HEAD
-=======
 import re
->>>>>>> 85266598
 from pathlib import Path
 from typing import Dict, Any, List, Optional
 import yaml
@@ -16,12 +13,9 @@
 class PromptManager:
     """Manages prompt techniques stored in CSV files and loads templates from external files."""
 
-<<<<<<< HEAD
-=======
     # Compiled regex pattern for validating template names
     TEMPLATE_NAME_PATTERN = re.compile(r"^[a-zA-Z0-9_-]+$")
 
->>>>>>> 85266598
     def __init__(self, csv_manager: ExperimentCSVManager, prompts_dir: str = "prompts"):
         self.csv_manager = csv_manager
         self.prompts_dir = Path(prompts_dir)
@@ -55,12 +49,6 @@
                 "Missing 'prompt_templates' section in prompt configuration"
             )
 
-<<<<<<< HEAD
-        for category, template_info in self.prompt_config["prompt_templates"].items():
-            template_file = template_info.get("template_file")
-            if not template_file:
-                raise ValueError(f"Missing template_file for category: {category}")
-=======
         if not isinstance(self.prompt_config["prompt_templates"], dict):
             raise ValueError("'prompt_templates' must be a dictionary")
 
@@ -78,7 +66,6 @@
                 raise ValueError(
                     f"Missing or invalid template_file for category: {category}"
                 )
->>>>>>> 85266598
 
             template_path = self.template_dir / template_file
             if not template_path.exists():
@@ -241,7 +228,9 @@
         }
         self.register_prompt_technique(technique)
 
-    def get_prompt_template(self, prompt_id: str) -> Optional[str]:
+    def get_prompt_template(
+        self, prompt_id: str, put_source_code: str = "", put_id: str = ""
+    ) -> Optional[str]:
         """Get the prompt template for a given prompt ID."""
         technique = self.get_prompt_technique(prompt_id)
 
@@ -262,7 +251,12 @@
         # Load template content from file
         template_content = self._load_template_content(template_file)
 
-        return template_content
+        # Format template with provided values
+        formatted_template = template_content.format(
+            put_source_code=put_source_code, put_id=put_id
+        )
+
+        return formatted_template
 
     def get_available_templates(self) -> List[str]:
         """Get list of available template files."""
@@ -275,11 +269,6 @@
 
         return sorted(template_files)
 
-<<<<<<< HEAD
-    def add_custom_template(self, template_name: str, template_content: str):
-        """Add a custom template file."""
-        template_path = self.template_dir / f"{template_name}.txt"
-=======
     def _validate_template_name(self, template_name: str):
         """Validate template name to prevent path traversal."""
         if not template_name or not isinstance(template_name, str):
@@ -316,7 +305,6 @@
     def add_custom_template(self, template_name: str, template_content: str):
         """Add a custom template file."""
         template_path = self._get_validated_template_path(template_name)
->>>>>>> 85266598
 
         try:
             with open(template_path, "w", encoding="utf-8") as f:
@@ -327,11 +315,7 @@
 
     def update_template(self, template_name: str, template_content: str):
         """Update an existing template file."""
-<<<<<<< HEAD
-        template_path = self.template_dir / f"{template_name}.txt"
-=======
         template_path = self._get_validated_template_path(template_name)
->>>>>>> 85266598
 
         if not template_path.exists():
             raise FileNotFoundError(f"Template '{template_name}' not found")
@@ -345,11 +329,7 @@
 
     def delete_template(self, template_name: str):
         """Delete a template file."""
-<<<<<<< HEAD
-        template_path = self.template_dir / f"{template_name}.txt"
-=======
         template_path = self._get_validated_template_path(template_name)
->>>>>>> 85266598
 
         if not template_path.exists():
             raise FileNotFoundError(f"Template '{template_name}' not found")
