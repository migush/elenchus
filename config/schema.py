--- conflicted
+++ resolved
@@ -214,18 +214,14 @@
 
 
 def get_default_config() -> Dict[str, Any]:
-<<<<<<< HEAD
     """
     Return a dictionary of the canonical default configuration values for the ConfigSchema.
-    
+
     The returned mapping uses schema field names as keys and provides the single source-of-truth defaults used when no user configuration is supplied. Values include defaults for dataset and output paths, experiment settings, LLM settings (model, provider, temperature, max tokens, timeout, and optional API/base URL), logging, prompt selection, and experiment tracking.
-    
+
     Returns:
         Dict[str, Any]: A mapping from configuration field name to its default value (e.g., "human_eval_url", "output_dir", "llm_model", "llm_timeout", "log_level", etc.).
     """
-=======
-    """Get default configuration from schema."""
->>>>>>> 4004dd52
     # Provide comprehensive defaults as the single source of truth
     return {
         "human_eval_url": "https://raw.githubusercontent.com/openai/human-eval/master/data/HumanEval.jsonl.gz",
